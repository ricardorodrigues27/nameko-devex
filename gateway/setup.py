#!/usr/bin/env python
from setuptools import find_packages, setup

setup(
    name='nameko-examples-gateway',
    version='0.0.1',
    description='Gateway for Airships ltd',
    packages=find_packages(exclude=['test', 'test.*']),
    install_requires=[
        "marshmallow==2.9.1",
<<<<<<< HEAD
        "nameko==2.8.3",
=======
        "nameko==2.8.5",
>>>>>>> 5834560d
    ],
    extras_require={
        'dev': [
            'pytest==3.1.1',
            'coverage==4.4.1',
            'flake8==3.3.0'
        ],
    },
    zip_safe=True
)<|MERGE_RESOLUTION|>--- conflicted
+++ resolved
@@ -8,11 +8,7 @@
     packages=find_packages(exclude=['test', 'test.*']),
     install_requires=[
         "marshmallow==2.9.1",
-<<<<<<< HEAD
-        "nameko==2.8.3",
-=======
         "nameko==2.8.5",
->>>>>>> 5834560d
     ],
     extras_require={
         'dev': [
